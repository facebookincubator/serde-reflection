--- conflicted
+++ resolved
@@ -112,13 +112,10 @@
 pub mod analyzer;
 /// Support for code-generation in C++
 pub mod cpp;
-<<<<<<< HEAD
 /// Support for code-generation in Dart
 pub mod dart;
-=======
 /// Support for code-generation in C#
 pub mod csharp;
->>>>>>> 1fd02a93
 /// Utility function to generate indented text
 pub mod golang;
 /// Support for code-generation in Go
